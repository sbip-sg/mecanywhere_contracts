// SPDX-License-Identifier: MIT
/*

Name: MecaSchedulerAbstractContract
Description: An on-chain  abstract Scheduler contract for MECA ecosystem
Author: Ciocirlan Stefan-Dan (sdcioc)
Date: Feb 2024

MIT License

*/

pragma solidity ^0.8.17;

import "./TowerAbstract.sol";
import "./HostAbstract.sol";
import "./TaskAbstract.sol";

abstract contract MecaSchedulerAbstractContract {
    /// The owner of the contract
    address payable public owner;
    /// The scheduler fee
    uint256 public immutable SCHEDULER_FEE;
    /// The host contract
    MecaHostAbstractContract internal hostContract;
    /// The task contract
    MecaTaskAbstractContract internal taskContract;
    /// The tower contract
    MecaTowerAbstractContract internal towerContract;
    /// The scheduler nonce
    uint256 public schedulerNonce;
    /// The scheduler flag
    bool public schedulerFlag;

    /**
     * @notice The RunningTaskFee structure
     * @param tower The tower fee
     * @param host The host fee
     * @param scheduler The scheduler fee
     * @param task The task fee
     * @param insurance The insurance fee
     */
    struct RunningTaskFee {
        uint256 tower;
        uint256 host;
        uint256 scheduler;
        uint256 task;
        uint256 insurance;
    }

    /**
<<<<<<< HEAD
     * @notice The RunningTask structure
     * @param ipfsSha256 The IPFS hash of the task
     * @param inputHash The input hash of the task
     * @param outputHash The output hash of the task
     * @param size The size of the task
     * @param towerAddress The address of the tower
     * @param hostAddress The address of the host
     * @param owner The owner of the task
     * @param startBlock The start block of the task
     * @param blockTimeout The block timeout of the task
     * @param fee The fee of the task
     */
=======
    * @notice The RunningTask structure
    * @param ipfsSha256 The IPFS hash of the task
    * @param inputHash The input hash of the task
    * @param outputHash The output hash of the task
    * @param size The size of the task
    * @param towerAddress The address of the tower
    * @param hostAddress The address of the host
    * @param owner The owner of the task
    * @param startBlock The start block of the task
    * @param blockTimeout The block timeout of the task
    * @param fee The fee of the task
    */
>>>>>>> 23a622bc
    struct RunningTask {
        bytes32 ipfsSha256;
        bytes32 inputHash;
        bytes32 outputHash;
        uint256 size;
        address towerAddress;
        address hostAddress;
        address owner;
        uint256 startBlock;
        uint256 blockTimeout;
        RunningTaskFee fee;
    }

<<<<<<< HEAD
    event TaskSent(bytes32 taskId, address sender);

    event TaskFinished(
=======
    /**
    * @notice The TeeTask structure
    * @param encryptedInputHash The hash of the encrypted input of the task
    * @param enclavePublicKey The public key of the enclave
    */
    struct TeeTask {
        bytes32 encryptedInputHash;
        bytes32[2] enclavePublicKey;
    }

    event TaskSent(
>>>>>>> 23a622bc
        bytes32 taskId,
        uint256 size,
        address towerAddress,
        address hostAddress,
        address owner,
        uint256 startBlock,
        uint256 blockTimeout
    );

    // custom modifiers
    /**
     * @notice The onlyOwner modifier
     */
    modifier onlyOwner() {
        require(msg.sender == owner, "Owner only");
        _;
    }
    /**
     * @notice The hasFee modifier
     */
    modifier hasFee() {
        require(msg.value == SCHEDULER_FEE, "Minimum fee required");
        _;
    }
    /**
     * @notice activeScheduler modifier
     */
    modifier activeScheduler() {
        require(schedulerFlag, "Scheduler not active");
        _;
    }

    // TODO: add a modifier for all task over

    /**
     * @notice The constructor
     * @param schedulerFee The fee for the scheduler
     */
    constructor(uint256 schedulerFee) {
        owner = payable(tx.origin);
        SCHEDULER_FEE = schedulerFee;
        hostContract = MecaHostAbstractContract(payable(address(0)));
        taskContract = MecaTaskAbstractContract(payable(address(0)));
        towerContract = MecaTowerAbstractContract(payable(address(0)));
        schedulerNonce = 0;
        schedulerFlag = false;
    }

    // receive function

    /**
     * @notice The receive function
     */
    receive() external payable {
        revert();
    }

    // fallback function

    /**
     * @notice The fallback function
     */
    fallback() external payable {
        revert();
    }

    /**
     * @notice The clear function
     * @dev This function is used to clear the contract
     */
    function clear() external onlyOwner {
        _clear();
    }

    // External functions

    /**
<<<<<<< HEAD
     * @notice The setHostContract function
     * @param newAddress The new host contract address
     */
    function setHostContract(address newAddress) external onlyOwner {
=======
    * @notice The setHostContract function
    * @param newAddress The new host contract address
    */
    function setHostContract(
        address newAddress
    )
        external
        onlyOwner
    {
>>>>>>> 23a622bc
        hostContract = MecaHostAbstractContract(payable(newAddress));
    }

    /**
<<<<<<< HEAD
     * @notice The setTaskContract function
     * @param newAddress The new task contract address
     */
    function setTaskContract(address newAddress) external onlyOwner {
=======
    * @notice The setTaskContract function
    * @param newAddress The new task contract address
    */
    function setTaskContract(
        address newAddress
    )
        external
        onlyOwner
    {
>>>>>>> 23a622bc
        taskContract = MecaTaskAbstractContract(payable(newAddress));
    }

    /**
<<<<<<< HEAD
     * @notice The setTowerContract function
     * @param newAddress The new tower contract address
     */
    function setTowerContract(address newAddress) external onlyOwner {
=======
    * @notice The setTowerContract function
    * @param newAddress The new tower contract address
    */
    function setTowerContract(
        address newAddress
    )
        external
        onlyOwner
    {
>>>>>>> 23a622bc
        towerContract = MecaTowerAbstractContract(payable(newAddress));
    }

    /**
     * @notice The setSchedulerFlag function
     * @param newSchedulerFlag The new scheduler flag
     */
    function setSchedulerFlag(bool newSchedulerFlag) external onlyOwner {
        schedulerFlag = newSchedulerFlag;
    }

    /**
     * @notice Send a task to the scheduler
     * @param towerAddress The address of the tower
     * @param hostAddress The address of the host
     * @param ipfsSha256 The IPFS hash of the task
     * @param inputHash The hash of the input
     */
    function sendTask(
        address towerAddress,
        address hostAddress,
        bytes32 ipfsSha256,
        bytes32 inputHash
    ) external payable activeScheduler {
        uint256 taskSize = taskContract.getTaskSize(ipfsSha256);
        uint256 taskBlockTimeout = hostContract.getTaskBlockTimeout(
            hostAddress,
            ipfsSha256
        );

        RunningTaskFee memory runningTaskFee = _getRunningTaskFee(
            towerAddress,
            hostAddress,
            ipfsSha256,
            taskSize,
            taskBlockTimeout
        );

        uint256 towerSizeLimit = towerContract.getTowerSizeLimit(towerAddress);
        uint256 hostBlockTimeoutLimit = hostContract.getHostBlockTimeoutLimit(
            hostAddress
        );

        uint256 hostFirstAvailableBlock = getHostFirstAvailableBlock(
            hostAddress
        );

        require(
            (hostFirstAvailableBlock + taskBlockTimeout) <=
                (block.number + hostBlockTimeoutLimit),
            "Host block timeout limit exceeded"
        );

        uint256 usedTowerSize = getTowerCurrentSize(towerAddress);

        require(
            (usedTowerSize + taskSize) <= towerSizeLimit,
            "Tower size limit exceeded"
        );

        bytes32 taskId = keccak256(
            abi.encodePacked(
                towerAddress,
                hostAddress,
                ipfsSha256,
                inputHash,
                schedulerNonce
            )
        );

        schedulerNonce += 1;

        RunningTask memory runningTask = RunningTask({
            ipfsSha256: ipfsSha256,
            inputHash: inputHash,
            outputHash: bytes32(0),
            size: taskSize,
            towerAddress: towerAddress,
            hostAddress: hostAddress,
            owner: msg.sender,
            startBlock: hostFirstAvailableBlock,
            blockTimeout: taskBlockTimeout,
            fee: runningTaskFee
        });

        _addRunningTask(taskId, runningTask);

        emit TaskSent(taskId, msg.sender);
    }

    /**
     * @notice Finish a task
     * @param taskId The ID of the task
     */
    function finishTask(bytes32 taskId) external {
        RunningTask memory runningTask = _getRunningTask(taskId);
        require(
            block.number > (runningTask.startBlock + runningTask.blockTimeout),
            "Task not over"
        );
        require(
            msg.sender == runningTask.owner,
            "Only the owner can finish the task"
        );
<<<<<<< HEAD
        if (runningTask.outputHash == bytes32(0)) {
            // not output register from the host
            _deleteRunningTask(taskId);
            uint256 totalFee = (runningTask.fee.insurance +
                runningTask.fee.tower +
                runningTask.fee.host +
                runningTask.fee.task);
            payable(msg.sender).transfer(totalFee);
=======
        uint8 computingType = taskContract.getTaskComputingType(
            runningTask.ipfsSha256
        );
        _deleteRunningTask(taskId);
        if (computingType == 2) {
            _deleteTeeTask(taskId);
        }
        if (runningTask.outputHash == bytes32(0)) {
            // not output register from the host
            uint256 totalFee = (
                runningTask.fee.insurance +
                runningTask.fee.tower +
                runningTask.fee.host +
                runningTask.fee.task
            );
            payable(msg.sender).transfer(
                totalFee
            );
>>>>>>> 23a622bc
            //towerContract.unregisterTowerHost(
            //    runningTask.towerAddress,
            //    runningTask.hostAddress
            //);
        } else {
<<<<<<< HEAD
            _deleteRunningTask(taskId);
=======
>>>>>>> 23a622bc
            payable(runningTask.towerAddress).transfer(runningTask.fee.tower);
            payable(runningTask.hostAddress).transfer(runningTask.fee.host);
            payable(msg.sender).transfer(runningTask.fee.insurance);
            address taskOwner = taskContract.getTaskOwner(
                runningTask.ipfsSha256
            );
            payable(taskOwner).transfer(runningTask.fee.task);
        }
<<<<<<< HEAD

        emit TaskFinished(
            taskId,
            runningTask.size,
            runningTask.towerAddress,
            runningTask.hostAddress,
            runningTask.owner,
            runningTask.startBlock,
            runningTask.blockTimeout
        );
    }

    /**
     * @notice Register the output of a task
     * @param taskId The ID of the task
     * @param outputHash The hash of the output
     */
    function registerTaskOutput(bytes32 taskId, bytes32 outputHash) external {
        RunningTask memory runningTask = _getRunningTask(taskId);
        require(
            block.number <= (runningTask.startBlock + runningTask.blockTimeout),
            "Task last block passed over"
        );
=======
    }

    /**
    * @notice Register the output of a task
    * @param taskId The ID of the task
    * @param outputHash The hash of the output
    */
    function registerTaskOutput(
        bytes32 taskId,
        bytes32 outputHash
    )
        external
    {
        RunningTask memory runningTask = _getRunningTask(taskId);
        require(block.number <= (runningTask.startBlock + runningTask.blockTimeout), "Task last block passed over");
>>>>>>> 23a622bc
        require(
            msg.sender == runningTask.hostAddress,
            "Only the host can register the output"
        );
        _registerTaskOutput(taskId, outputHash);
    }

<<<<<<< HEAD
    function wrongInputHash(bytes32 taskId) external {
        RunningTask memory runningTask = _getRunningTask(taskId);
        require(
            block.number <= (runningTask.startBlock + runningTask.blockTimeout),
=======

    function wrongInputHash(
        bytes32 taskId
    )
        external
    {
        RunningTask memory runningTask = _getRunningTask(taskId);
        require(
            block.number <= (
                runningTask.startBlock + runningTask.blockTimeout
            ),
>>>>>>> 23a622bc
            "Task last block passed over"
        );
        require(
            msg.sender == runningTask.hostAddress,
            "Only the host can register a wrong input hash"
        );
        _deleteRunningTask(taskId);
<<<<<<< HEAD
        uint256 totalFee = (runningTask.fee.insurance +
            runningTask.fee.tower +
            runningTask.fee.host +
            runningTask.fee.task);
        payable(runningTask.owner).transfer(totalFee);
=======
        uint256 totalFee = (
            runningTask.fee.insurance +
            runningTask.fee.tower +
            runningTask.fee.host +
            runningTask.fee.task
        );
        payable(runningTask.owner).transfer(
            totalFee
        );
    }

    /**
    * @notice Register the enclave public key of a task
    * @param taskId The ID of the task
    * @param enclavePublicKey The public key of the enclave
    */
    function registerTeeTaskPubKey(
        bytes32 taskId,
        bytes32[2] calldata enclavePublicKey
    )
        external
    {
        RunningTask memory runningTask = _getRunningTask(taskId);
        require(
            block.number <= (
                runningTask.startBlock + runningTask.blockTimeout
            ),
            "Task last block passed over"
        );
        require(
            msg.sender == runningTask.hostAddress,
            "Only the host can register the enclave public key"
        );
        _registerTeeTaskPubKey(
            taskId,
            enclavePublicKey
        );
    }

    /**
    * @notice Register the encrypted input of a task
    * @param taskId The ID of the task
    * @param encryptedInputHash The hash of the encrypted input
    */
    function registerTeeTaskEncryptedInput(
        bytes32 taskId,
        bytes32 encryptedInputHash
    )
        external
    {
        RunningTask memory runningTask = _getRunningTask(taskId);
        require(
            block.number <= (
                runningTask.startBlock + runningTask.blockTimeout
            ),
            "Task last block passed over"
        );
        require(
            msg.sender == runningTask.owner,
            "Only the owner can register the encrypted input"
        );
        _registerTeeTaskEncryptedInput(
            taskId,
            encryptedInputHash
        );
>>>>>>> 23a622bc
    }

    // External functions that are view

    /**
     * @notice Get the host contract
     */
    function getHostContract() external view returns (address) {
        return address(hostContract);
    }

    /**
     * @notice Get the task contract
     */
    function getTaskContract() external view returns (address) {
        return address(taskContract);
    }

    /**
     * @notice Get the tower contract
     */
    function getTowerContract() external view returns (address) {
        return address(towerContract);
    }

    /**
     * @notice Get the running task
     * @param taskId The ID of the task
     * @return RunningTask The running task
     */
    function getRunningTask(
        bytes32 taskId
    ) external view returns (RunningTask memory) {
        return _getRunningTask(taskId);
    }
<<<<<<< HEAD

=======
    

    /**
    * @notice Get the running task
    * @param taskId The ID of the task
    * @return TeeTask The tee task information
    */
    function getTeeTask(
        bytes32 taskId
    )
        external
        view
        returns (TeeTask memory)
    {
        return _getTeeTask(taskId);
    }
>>>>>>> 23a622bc
    // External functions that are pure

    // Public functions

    /**
     * @notice Get the host first available block
     * @param hostAddress The address of the host
     * @return uint256 The first available block
     */
    function getHostFirstAvailableBlock(
        address hostAddress
    ) public view virtual returns (uint256);

    /**
     * @notice Get the tower current size
     * @param towerAddress The address of the tower
     * @return uint256 The current size of the tower
     */
    function getTowerCurrentSize(
        address towerAddress
    ) public view virtual returns (uint256);

    // Internal functions

    /**
     * @notice The clear function
     */
    function _clear() internal virtual;

    /**
     * @notice Get the running fee
     * @param towerAddress The address of the tower
     * @param hostAddress The address of the host
     * @param ipfsSha256 The IPFS hash of the task
     * @param taskSize The size of the task
     * @param taskBlockTimeout The block timeout of the task
     * @return RunningTaskFee The running task fee
     */
    function _getRunningTaskFee(
        address towerAddress,
        address hostAddress,
        bytes32 ipfsSha256,
        uint256 taskSize,
        uint256 taskBlockTimeout
    ) internal returns (RunningTaskFee memory) {
        uint256 taskFee = taskContract.getTaskFee(ipfsSha256);
        uint256 towerFee = towerContract.getTowerFee(
            towerAddress,
            taskSize,
            taskBlockTimeout
        );
        uint256 hostFee = hostContract.getTaskFee(hostAddress, ipfsSha256);
        uint256 insuranceFee = (taskFee + hostFee + towerFee) / 10;
        uint256 totalFee = taskFee +
            hostFee +
            towerFee +
            SCHEDULER_FEE +
            insuranceFee;
        require(msg.value == totalFee, "Wrong funds");

        RunningTaskFee memory runningTaskFee = RunningTaskFee({
            tower: towerFee,
            host: hostFee,
            scheduler: SCHEDULER_FEE,
            task: taskFee,
            insurance: insuranceFee
        });

        return runningTaskFee;
    }

    /**
     * @notice The addRunningTask function
     * @param taskId The ID of the task
     * @param runningTask The running task
     */
    function _addRunningTask(
        bytes32 taskId,
        RunningTask memory runningTask
<<<<<<< HEAD
    ) internal virtual;
=======
    )
        internal
        virtual;
    

    /**
    * @notice The registerOutput function
    * @param taskId The ID of the task
    * @param outputHash The hash of the output
    */
    function _registerTaskOutput(
        bytes32 taskId,
        bytes32 outputHash
    )
        internal
        virtual;

    /**
    * @notice The registerTeeTaskPubKey function
    * @param taskId The ID of the task
    * @param enclavePublicKey The public key of the enclave
    */
    function _registerTeeTaskPubKey(
        bytes32 taskId,
        bytes32[2] calldata enclavePublicKey
    )
        internal
        virtual;
    
    /**
    * @notice The registerTeeTaskEncryptedInput function
    * @param taskId The ID of the task
    * @param encryptedInputHash The hash of the encrypted input
    */
    function _registerTeeTaskEncryptedInput(
        bytes32 taskId,
        bytes32 encryptedInputHash
    )
        internal
        virtual;
>>>>>>> 23a622bc

    /**
     * @notice The registerOutput function
     * @param taskId The ID of the task
     * @param outputHash The hash of the output
     */
    function _registerTaskOutput(
        bytes32 taskId,
        bytes32 outputHash
    ) internal virtual;

    /**
     * @notice The deleteRunningTask function
     * @param taskId The ID of the task
     */
    function _deleteRunningTask(bytes32 taskId) internal virtual;

    /**
    * @notice The deleteTeeTask function
    * @param taskId The ID of the task
    */
    function _deleteTeeTask(
        bytes32 taskId
    )
        internal
        virtual;
    // Internal functions that are view

    /**
     * @notice Get the running task
     * @param taskId The ID of the task
     * @return RunningTask The running task
     */
    function _getRunningTask(
        bytes32 taskId
    ) internal view virtual returns (RunningTask memory);

    /**
    * @notice Get the running task
    * @param taskId The ID of the task
    * @return TeeTask The tee task information
    */
    function _getTeeTask(
        bytes32 taskId
    )
        internal
        view
        virtual
        returns (TeeTask memory);

    // Private functions
}<|MERGE_RESOLUTION|>--- conflicted
+++ resolved
@@ -49,7 +49,6 @@
     }
 
     /**
-<<<<<<< HEAD
      * @notice The RunningTask structure
      * @param ipfsSha256 The IPFS hash of the task
      * @param inputHash The input hash of the task
@@ -62,20 +61,6 @@
      * @param blockTimeout The block timeout of the task
      * @param fee The fee of the task
      */
-=======
-    * @notice The RunningTask structure
-    * @param ipfsSha256 The IPFS hash of the task
-    * @param inputHash The input hash of the task
-    * @param outputHash The output hash of the task
-    * @param size The size of the task
-    * @param towerAddress The address of the tower
-    * @param hostAddress The address of the host
-    * @param owner The owner of the task
-    * @param startBlock The start block of the task
-    * @param blockTimeout The block timeout of the task
-    * @param fee The fee of the task
-    */
->>>>>>> 23a622bc
     struct RunningTask {
         bytes32 ipfsSha256;
         bytes32 inputHash;
@@ -89,23 +74,19 @@
         RunningTaskFee fee;
     }
 
-<<<<<<< HEAD
-    event TaskSent(bytes32 taskId, address sender);
-
-    event TaskFinished(
-=======
-    /**
-    * @notice The TeeTask structure
-    * @param encryptedInputHash The hash of the encrypted input of the task
-    * @param enclavePublicKey The public key of the enclave
-    */
+    /**
+     * @notice The TeeTask structure
+     * @param encryptedInputHash The hash of the encrypted input of the task
+     * @param enclavePublicKey The public key of the enclave
+     */
     struct TeeTask {
         bytes32 encryptedInputHash;
         bytes32[2] enclavePublicKey;
     }
 
-    event TaskSent(
->>>>>>> 23a622bc
+    event TaskSent(bytes32 taskId, address sender);
+
+    event TaskFinished(
         bytes32 taskId,
         uint256 size,
         address towerAddress,
@@ -183,62 +164,26 @@
     // External functions
 
     /**
-<<<<<<< HEAD
      * @notice The setHostContract function
      * @param newAddress The new host contract address
      */
     function setHostContract(address newAddress) external onlyOwner {
-=======
-    * @notice The setHostContract function
-    * @param newAddress The new host contract address
-    */
-    function setHostContract(
-        address newAddress
-    )
-        external
-        onlyOwner
-    {
->>>>>>> 23a622bc
         hostContract = MecaHostAbstractContract(payable(newAddress));
     }
 
     /**
-<<<<<<< HEAD
      * @notice The setTaskContract function
      * @param newAddress The new task contract address
      */
     function setTaskContract(address newAddress) external onlyOwner {
-=======
-    * @notice The setTaskContract function
-    * @param newAddress The new task contract address
-    */
-    function setTaskContract(
-        address newAddress
-    )
-        external
-        onlyOwner
-    {
->>>>>>> 23a622bc
         taskContract = MecaTaskAbstractContract(payable(newAddress));
     }
 
     /**
-<<<<<<< HEAD
      * @notice The setTowerContract function
      * @param newAddress The new tower contract address
      */
     function setTowerContract(address newAddress) external onlyOwner {
-=======
-    * @notice The setTowerContract function
-    * @param newAddress The new tower contract address
-    */
-    function setTowerContract(
-        address newAddress
-    )
-        external
-        onlyOwner
-    {
->>>>>>> 23a622bc
         towerContract = MecaTowerAbstractContract(payable(newAddress));
     }
 
@@ -343,16 +288,6 @@
             msg.sender == runningTask.owner,
             "Only the owner can finish the task"
         );
-<<<<<<< HEAD
-        if (runningTask.outputHash == bytes32(0)) {
-            // not output register from the host
-            _deleteRunningTask(taskId);
-            uint256 totalFee = (runningTask.fee.insurance +
-                runningTask.fee.tower +
-                runningTask.fee.host +
-                runningTask.fee.task);
-            payable(msg.sender).transfer(totalFee);
-=======
         uint8 computingType = taskContract.getTaskComputingType(
             runningTask.ipfsSha256
         );
@@ -362,25 +297,16 @@
         }
         if (runningTask.outputHash == bytes32(0)) {
             // not output register from the host
-            uint256 totalFee = (
-                runningTask.fee.insurance +
+            uint256 totalFee = (runningTask.fee.insurance +
                 runningTask.fee.tower +
                 runningTask.fee.host +
-                runningTask.fee.task
-            );
-            payable(msg.sender).transfer(
-                totalFee
-            );
->>>>>>> 23a622bc
+                runningTask.fee.task);
+            payable(msg.sender).transfer(totalFee);
             //towerContract.unregisterTowerHost(
             //    runningTask.towerAddress,
             //    runningTask.hostAddress
             //);
         } else {
-<<<<<<< HEAD
-            _deleteRunningTask(taskId);
-=======
->>>>>>> 23a622bc
             payable(runningTask.towerAddress).transfer(runningTask.fee.tower);
             payable(runningTask.hostAddress).transfer(runningTask.fee.host);
             payable(msg.sender).transfer(runningTask.fee.insurance);
@@ -389,17 +315,6 @@
             );
             payable(taskOwner).transfer(runningTask.fee.task);
         }
-<<<<<<< HEAD
-
-        emit TaskFinished(
-            taskId,
-            runningTask.size,
-            runningTask.towerAddress,
-            runningTask.hostAddress,
-            runningTask.owner,
-            runningTask.startBlock,
-            runningTask.blockTimeout
-        );
     }
 
     /**
@@ -413,23 +328,6 @@
             block.number <= (runningTask.startBlock + runningTask.blockTimeout),
             "Task last block passed over"
         );
-=======
-    }
-
-    /**
-    * @notice Register the output of a task
-    * @param taskId The ID of the task
-    * @param outputHash The hash of the output
-    */
-    function registerTaskOutput(
-        bytes32 taskId,
-        bytes32 outputHash
-    )
-        external
-    {
-        RunningTask memory runningTask = _getRunningTask(taskId);
-        require(block.number <= (runningTask.startBlock + runningTask.blockTimeout), "Task last block passed over");
->>>>>>> 23a622bc
         require(
             msg.sender == runningTask.hostAddress,
             "Only the host can register the output"
@@ -437,24 +335,10 @@
         _registerTaskOutput(taskId, outputHash);
     }
 
-<<<<<<< HEAD
     function wrongInputHash(bytes32 taskId) external {
         RunningTask memory runningTask = _getRunningTask(taskId);
         require(
             block.number <= (runningTask.startBlock + runningTask.blockTimeout),
-=======
-
-    function wrongInputHash(
-        bytes32 taskId
-    )
-        external
-    {
-        RunningTask memory runningTask = _getRunningTask(taskId);
-        require(
-            block.number <= (
-                runningTask.startBlock + runningTask.blockTimeout
-            ),
->>>>>>> 23a622bc
             "Task last block passed over"
         );
         require(
@@ -462,79 +346,53 @@
             "Only the host can register a wrong input hash"
         );
         _deleteRunningTask(taskId);
-<<<<<<< HEAD
         uint256 totalFee = (runningTask.fee.insurance +
             runningTask.fee.tower +
             runningTask.fee.host +
             runningTask.fee.task);
         payable(runningTask.owner).transfer(totalFee);
-=======
-        uint256 totalFee = (
-            runningTask.fee.insurance +
-            runningTask.fee.tower +
-            runningTask.fee.host +
-            runningTask.fee.task
-        );
-        payable(runningTask.owner).transfer(
-            totalFee
-        );
-    }
-
-    /**
-    * @notice Register the enclave public key of a task
-    * @param taskId The ID of the task
-    * @param enclavePublicKey The public key of the enclave
-    */
+    }
+
+    /**
+     * @notice Register the enclave public key of a task
+     * @param taskId The ID of the task
+     * @param enclavePublicKey The public key of the enclave
+     */
     function registerTeeTaskPubKey(
         bytes32 taskId,
         bytes32[2] calldata enclavePublicKey
-    )
-        external
-    {
+    ) external {
         RunningTask memory runningTask = _getRunningTask(taskId);
         require(
-            block.number <= (
-                runningTask.startBlock + runningTask.blockTimeout
-            ),
+            block.number <= (runningTask.startBlock + runningTask.blockTimeout),
             "Task last block passed over"
         );
         require(
             msg.sender == runningTask.hostAddress,
             "Only the host can register the enclave public key"
         );
-        _registerTeeTaskPubKey(
-            taskId,
-            enclavePublicKey
-        );
-    }
-
-    /**
-    * @notice Register the encrypted input of a task
-    * @param taskId The ID of the task
-    * @param encryptedInputHash The hash of the encrypted input
-    */
+        _registerTeeTaskPubKey(taskId, enclavePublicKey);
+    }
+
+    /**
+     * @notice Register the encrypted input of a task
+     * @param taskId The ID of the task
+     * @param encryptedInputHash The hash of the encrypted input
+     */
     function registerTeeTaskEncryptedInput(
         bytes32 taskId,
         bytes32 encryptedInputHash
-    )
-        external
-    {
+    ) external {
         RunningTask memory runningTask = _getRunningTask(taskId);
         require(
-            block.number <= (
-                runningTask.startBlock + runningTask.blockTimeout
-            ),
+            block.number <= (runningTask.startBlock + runningTask.blockTimeout),
             "Task last block passed over"
         );
         require(
             msg.sender == runningTask.owner,
             "Only the owner can register the encrypted input"
         );
-        _registerTeeTaskEncryptedInput(
-            taskId,
-            encryptedInputHash
-        );
->>>>>>> 23a622bc
+        _registerTeeTaskEncryptedInput(taskId, encryptedInputHash);
     }
 
     // External functions that are view
@@ -570,26 +428,15 @@
     ) external view returns (RunningTask memory) {
         return _getRunningTask(taskId);
     }
-<<<<<<< HEAD
-
-=======
-    
-
-    /**
-    * @notice Get the running task
-    * @param taskId The ID of the task
-    * @return TeeTask The tee task information
-    */
-    function getTeeTask(
-        bytes32 taskId
-    )
-        external
-        view
-        returns (TeeTask memory)
-    {
+
+    /**
+     * @notice Get the running task
+     * @param taskId The ID of the task
+     * @return TeeTask The tee task information
+     */
+    function getTeeTask(bytes32 taskId) external view returns (TeeTask memory) {
         return _getTeeTask(taskId);
     }
->>>>>>> 23a622bc
     // External functions that are pure
 
     // Public functions
@@ -669,50 +516,7 @@
     function _addRunningTask(
         bytes32 taskId,
         RunningTask memory runningTask
-<<<<<<< HEAD
     ) internal virtual;
-=======
-    )
-        internal
-        virtual;
-    
-
-    /**
-    * @notice The registerOutput function
-    * @param taskId The ID of the task
-    * @param outputHash The hash of the output
-    */
-    function _registerTaskOutput(
-        bytes32 taskId,
-        bytes32 outputHash
-    )
-        internal
-        virtual;
-
-    /**
-    * @notice The registerTeeTaskPubKey function
-    * @param taskId The ID of the task
-    * @param enclavePublicKey The public key of the enclave
-    */
-    function _registerTeeTaskPubKey(
-        bytes32 taskId,
-        bytes32[2] calldata enclavePublicKey
-    )
-        internal
-        virtual;
-    
-    /**
-    * @notice The registerTeeTaskEncryptedInput function
-    * @param taskId The ID of the task
-    * @param encryptedInputHash The hash of the encrypted input
-    */
-    function _registerTeeTaskEncryptedInput(
-        bytes32 taskId,
-        bytes32 encryptedInputHash
-    )
-        internal
-        virtual;
->>>>>>> 23a622bc
 
     /**
      * @notice The registerOutput function
@@ -725,20 +529,36 @@
     ) internal virtual;
 
     /**
+     * @notice The registerTeeTaskPubKey function
+     * @param taskId The ID of the task
+     * @param enclavePublicKey The public key of the enclave
+     */
+    function _registerTeeTaskPubKey(
+        bytes32 taskId,
+        bytes32[2] calldata enclavePublicKey
+    ) internal virtual;
+
+    /**
+     * @notice The registerTeeTaskEncryptedInput function
+     * @param taskId The ID of the task
+     * @param encryptedInputHash The hash of the encrypted input
+     */
+    function _registerTeeTaskEncryptedInput(
+        bytes32 taskId,
+        bytes32 encryptedInputHash
+    ) internal virtual;
+
+    /**
      * @notice The deleteRunningTask function
      * @param taskId The ID of the task
      */
     function _deleteRunningTask(bytes32 taskId) internal virtual;
 
     /**
-    * @notice The deleteTeeTask function
-    * @param taskId The ID of the task
-    */
-    function _deleteTeeTask(
-        bytes32 taskId
-    )
-        internal
-        virtual;
+     * @notice The deleteTeeTask function
+     * @param taskId The ID of the task
+     */
+    function _deleteTeeTask(bytes32 taskId) internal virtual;
     // Internal functions that are view
 
     /**
@@ -751,17 +571,13 @@
     ) internal view virtual returns (RunningTask memory);
 
     /**
-    * @notice Get the running task
-    * @param taskId The ID of the task
-    * @return TeeTask The tee task information
-    */
+     * @notice Get the running task
+     * @param taskId The ID of the task
+     * @return TeeTask The tee task information
+     */
     function _getTeeTask(
         bytes32 taskId
-    )
-        internal
-        view
-        virtual
-        returns (TeeTask memory);
+    ) internal view virtual returns (TeeTask memory);
 
     // Private functions
 }